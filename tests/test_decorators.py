--- conflicted
+++ resolved
@@ -161,7 +161,6 @@
     builder.set_annotations.assert_called_with((str, str), name=str)
 
 
-<<<<<<< HEAD
 def test_args_decorate_function(mocker):
     handler = mocker.Mock(spec=["set_annotations"])
 
@@ -177,7 +176,8 @@
     func = mocker.stub()
     args(func)
     handler.set_annotations.assert_called_with((str, str), name=str)
-=======
+
+
 def test_response_handler(request_builder):
     @decorators.response_handler
     def handler(response):
@@ -193,5 +193,4 @@
         return True
 
     handler.modify_request(request_builder)
-    request_builder.add_transaction_hook(handler)
->>>>>>> f6cdbb7a
+    request_builder.add_transaction_hook(handler)