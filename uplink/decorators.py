--- conflicted
+++ resolved
@@ -13,11 +13,8 @@
     "timeout",
     "returns",
     "args",
-<<<<<<< HEAD
-    "error_handler"
-=======
+    "error_handler",
     "response_handler"
->>>>>>> b88ebc58
 ]
 
 
@@ -329,7 +326,6 @@
 
 
 # noinspection PyPep8Naming
-<<<<<<< HEAD
 class error_handler(MethodAnnotation, hooks.ExceptionHandler):
     """
     A decorator for creating custom error handlers.
@@ -338,20 +334,10 @@
     function with this class. The decorated function should accept three
     positional arguments: (1) the type of the exception, (2) the
     exception instance raised, and (3) a traceback instance.
-=======
-class response_handler(MethodAnnotation, hooks.ResponseHandler):
-    """
-    A decorator for creating custom response handlers.
-
-    To register a function as a custom response handler, decorate the
-    function with this class. The decorated function should accept a single
-    positional argument, an HTTP response object:
->>>>>>> b88ebc58
-
-    Example:
-        .. code-block:: python
-
-<<<<<<< HEAD
+
+    Example:
+        .. code-block:: python
+
             @error_handler
             def raise_api_error(exc_type, exc_val, exc_tb):
                 # wrap client error with custom API error
@@ -359,7 +345,42 @@
 
     Then, to apply custom error handling to a request method, simply
     decorate the method with the registered error handler:
-=======
+
+    Example:
+        .. code-block:: python
+
+            @raise_api_error
+            @get("/user/posts")
+            def get_posts(self):
+                \"""Fetch all posts for the current users.\"""
+
+    To apply custom error handling on all request methods of a
+    :py:class:`uplink.Consumer` subclass, simply decorate the class with
+    the registered error handler:
+
+    Example:
+        .. code-block:: python
+
+            @raise_api_error
+            class GitHub(Consumer):
+               ...
+    """
+    def modify_request(self, request_builder):
+        request_builder.add_transaction_hook(self)
+
+
+# noinspection PyPep8Naming
+class response_handler(MethodAnnotation, hooks.ResponseHandler):
+    """
+    A decorator for creating custom response handlers.
+
+    To register a function as a custom response handler, decorate the
+    function with this class. The decorated function should accept a single
+    positional argument, an HTTP response object:
+
+    Example:
+        .. code-block:: python
+
             @response_handler
             def raise_for_status(response):
                 response.raise_for_status()
@@ -367,38 +388,23 @@
 
     Then, to apply custom response handling to a request method, simply
     decorate the method with the registered response handler:
->>>>>>> b88ebc58
-
-    Example:
-        .. code-block:: python
-
-<<<<<<< HEAD
-            @raise_api_error
-=======
+
+    Example:
+        .. code-block:: python
+
             @raise_for_status
->>>>>>> b88ebc58
             @get("/user/posts")
             def get_posts(self):
                 \"""Fetch all posts for the current users.\"""
 
-<<<<<<< HEAD
-    To apply custom error handling on all request methods of a
-    :py:class:`uplink.Consumer` subclass, simply decorate the class with
-    the registered error handler:
-=======
     To apply custom response handling on all request methods of a
     :py:class:`uplink.Consumer` subclass, simply decorate the class with
     the registered response handler:
->>>>>>> b88ebc58
-
-    Example:
-        .. code-block:: python
-
-<<<<<<< HEAD
-            @raise_api_error
-=======
+
+    Example:
+        .. code-block:: python
+
             @raise_for_status
->>>>>>> b88ebc58
             class GitHub(Consumer):
                ...
     """
