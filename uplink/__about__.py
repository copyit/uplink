"""
This module is the single source of truth for any package metadata
that is used both in distribution (i.e., setup.py) and within the
codebase.
"""
<<<<<<< HEAD
__version__ = "0.2.0.post2"
=======
__version__ = "0.3.0.dev1"
>>>>>>> 27dedcd1
<|MERGE_RESOLUTION|>--- conflicted
+++ resolved
@@ -3,8 +3,4 @@
 that is used both in distribution (i.e., setup.py) and within the
 codebase.
 """
-<<<<<<< HEAD
-__version__ = "0.2.0.post2"
-=======
-__version__ = "0.3.0.dev1"
->>>>>>> 27dedcd1
+__version__ = "0.2.0.post3"